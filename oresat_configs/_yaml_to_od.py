"""Convert OreSat configs to ODs."""

from collections import namedtuple
from copy import deepcopy
from importlib import abc, resources
from typing import Union

import canopen
from canopen import ObjectDictionary
from canopen.objectdictionary import Array, Record, Variable
from dacite import from_dict
from yaml import CLoader, load

from .base import ConfigPaths
from .beacon_config import BeaconConfig
from .card_config import CardConfig, ConfigObject, IndexObject, SubindexObject
from .card_info import Card
from .constants import Mission, __version__

STD_OBJS_FILE_NAME = resources.files("oresat_configs") / "standard_objects.yaml"

RPDO_COMM_START = 0x1400
RPDO_PARA_START = 0x1600
TPDO_COMM_START = 0x1800
TPDO_PARA_START = 0x1A00

STR_2_OD_DATA_TYPE = {
    "bool": canopen.objectdictionary.BOOLEAN,
    "int8": canopen.objectdictionary.INTEGER8,
    "int16": canopen.objectdictionary.INTEGER16,
    "int32": canopen.objectdictionary.INTEGER32,
    "int64": canopen.objectdictionary.INTEGER64,
    "uint8": canopen.objectdictionary.UNSIGNED8,
    "uint16": canopen.objectdictionary.UNSIGNED16,
    "uint32": canopen.objectdictionary.UNSIGNED32,
    "uint64": canopen.objectdictionary.UNSIGNED64,
    "float32": canopen.objectdictionary.REAL32,
    "float64": canopen.objectdictionary.REAL64,
    "str": canopen.objectdictionary.VISIBLE_STRING,
    "octet_str": canopen.objectdictionary.OCTET_STRING,
    "domain": canopen.objectdictionary.DOMAIN,
}

OdDataTypeInfo = namedtuple("OdDataTypeInfo", ("default", "size", "low_limit", "high_limit"))

OD_DATA_TYPES = {
    canopen.objectdictionary.BOOLEAN: OdDataTypeInfo(False, 8, None, None),
    canopen.objectdictionary.INTEGER8: OdDataTypeInfo(0, 8, -(2**8) // 2, 2**8 // 2 - 1),
    canopen.objectdictionary.INTEGER16: OdDataTypeInfo(0, 16, -(2**16) // 2, 2**16 // 2 - 1),
    canopen.objectdictionary.INTEGER32: OdDataTypeInfo(0, 16, -(2**32) // 2, 2**32 // 2 - 1),
    canopen.objectdictionary.INTEGER64: OdDataTypeInfo(0, 16, -(2**64) // 2, 2**64 // 2 - 1),
    canopen.objectdictionary.UNSIGNED8: OdDataTypeInfo(0, 8, 0, 2**8 - 1),
    canopen.objectdictionary.UNSIGNED16: OdDataTypeInfo(0, 16, 0, 2**16 - 1),
    canopen.objectdictionary.UNSIGNED32: OdDataTypeInfo(0, 32, 0, 2**32 - 1),
    canopen.objectdictionary.UNSIGNED64: OdDataTypeInfo(0, 64, 0, 2**64 - 1),
    canopen.objectdictionary.REAL32: OdDataTypeInfo(0.0, 32, None, None),
    canopen.objectdictionary.REAL64: OdDataTypeInfo(0.0, 64, None, None),
    canopen.objectdictionary.VISIBLE_STRING: OdDataTypeInfo("", 0, None, None),
    canopen.objectdictionary.OCTET_STRING: OdDataTypeInfo(b"", 0, None, None),
    canopen.objectdictionary.DOMAIN: OdDataTypeInfo(None, 0, None, None),
}

DYNAMIC_LEN_DATA_TYPES = [
    canopen.objectdictionary.VISIBLE_STRING,
    canopen.objectdictionary.OCTET_STRING,
    canopen.objectdictionary.DOMAIN,
]


def _set_var_default(obj: ConfigObject, var: Variable) -> None:
    """Set the variables default value based off of configs."""

    default = obj.default
    if obj.data_type == "octet_str":
        default = b"\x00" * obj.length
    elif default is None:
        default = OD_DATA_TYPES[var.data_type].default
    elif var.data_type in canopen.objectdictionary.INTEGER_TYPES and isinstance(default, str):
        # remove node id
        if "+$NODE_ID" in default:
            default = default.split("+")[0]
        elif "$NODE_ID+" in default:
            default = var.default.split("+")[1]

        # convert str to int
        if default.startswith("0x"):
            default = int(default, 16)
        else:
            default = int(default)
    var.default = default


def _parse_bit_definitions(obj: Union[IndexObject, SubindexObject]) -> dict[str, list[int]]:
    bit_defs = {}
    for name, bits in obj.bit_definitions.items():
        if isinstance(bits, int):
            bit_defs[name] = [bits]
        elif isinstance(bits, list):
            bit_defs[name] = list(sorted(bits))
        elif isinstance(bits, str) and "-" in bits:
            low, high = sorted([int(i) for i in bits.split("-")])
            bit_defs[name] = list(range(low, high + 1))
    return bit_defs


def _make_var(obj: Union[IndexObject, SubindexObject], index: int, subindex: int = 0) -> Variable:
    var = canopen.objectdictionary.Variable(obj.name, index, subindex)
    var.access_type = obj.access_type
    var.description = obj.description
    var.bit_definitions = _parse_bit_definitions(obj)
    for name, value in obj.value_descriptions.items():
        var.add_value_description(value, name)
    var.unit = obj.unit
    if obj.scale_factor != 1:
        var.factor = obj.scale_factor
    var.data_type = STR_2_OD_DATA_TYPE[obj.data_type]
    _set_var_default(obj, var)
    if var.data_type not in DYNAMIC_LEN_DATA_TYPES:
        var.pdo_mappable = True
    if obj.value_descriptions:
        var.max = obj.high_limit or max(obj.value_descriptions.values())
        var.min = obj.low_limit or min(obj.value_descriptions.values())
    else:
        var.max = obj.high_limit or OD_DATA_TYPES[var.data_type].high_limit
        var.min = obj.low_limit or OD_DATA_TYPES[var.data_type].low_limit
    return var


def _make_rec(obj: IndexObject) -> Record:
    index = obj.index
    rec = canopen.objectdictionary.Record(obj.name, index)

    var0 = canopen.objectdictionary.Variable("highest_index_supported", index, 0x0)
    var0.access_type = "const"
    var0.data_type = canopen.objectdictionary.UNSIGNED8
    rec.add_member(var0)

    for sub_obj in obj.subindexes:
        if sub_obj.subindex in rec.subindices:
            raise ValueError(
                f"subindex 0x{sub_obj.subindex:X} aleady in record at record 0x{index:X}"
            )
        var = _make_var(sub_obj, index, sub_obj.subindex)
        rec.add_member(var)
        var0.default = sub_obj.subindex

    return rec


def _make_arr(obj: IndexObject, node_ids: dict[str, int]) -> Array:
    index = obj.index
    arr = canopen.objectdictionary.Array(obj.name, index)

    var0 = canopen.objectdictionary.Variable("highest_index_supported", index, 0x0)
    var0.access_type = "const"
    var0.data_type = canopen.objectdictionary.UNSIGNED8
    arr.add_member(var0)

    subindexes = []
    names = []
    gen_sub = obj.generate_subindexes
    if gen_sub is None:
        raise ValueError("IndexObject for array missing generate_subindexes: {obj}")

    if gen_sub.subindexes == "fixed_length":
        subindexes = list(range(1, gen_sub.length + 1))
        names = [obj.name + f"_{subindex}" for subindex in subindexes]
    elif gen_sub.subindexes == "node_ids":
        for name, sub in node_ids.items():
            if sub == 0:
                continue  # a node_id of 0 is flag for not on can bus
            names.append(name)
            subindexes.append(sub)

    for subindex, name in zip(subindexes, names):
        if subindex in arr.subindices:
            raise ValueError(f"subindex 0x{subindex:X} aleady in record at array 0x{index:X}")
        var = canopen.objectdictionary.Variable(name, index, subindex)
        var.access_type = gen_sub.access_type
        var.data_type = STR_2_OD_DATA_TYPE[gen_sub.data_type]
        for name, bits in gen_sub.bit_definitions.items():
            var.add_bit_definition(name, bits)
        for name, value in gen_sub.value_descriptions.items():
            var.add_value_description(value, name)
        var.unit = gen_sub.unit
        var.factor = gen_sub.scale_factor
        if obj.value_descriptions:
            var.max = gen_sub.high_limit or max(gen_sub.value_descriptions.values())
            var.min = gen_sub.low_limit or min(gen_sub.value_descriptions.values())
        else:
            var.max = gen_sub.high_limit or OD_DATA_TYPES[var.data_type].high_limit
            var.min = gen_sub.low_limit or OD_DATA_TYPES[var.data_type].low_limit
        _set_var_default(gen_sub, var)
        if var.data_type not in DYNAMIC_LEN_DATA_TYPES:
            var.pdo_mappable = True
        arr.add_member(var)
        var0.default = subindex

    return arr


def _add_objects(
    od: ObjectDictionary, objects: list[IndexObject], node_ids: dict[str, int]
) -> None:
    """File a objectdictionary with all the objects."""

    for obj in objects:
        if obj.index in od.indices:
            raise ValueError(f"index 0x{obj.index:X} aleady in OD")

        if obj.object_type == "variable":
            var = _make_var(obj, obj.index)
            od.add_object(var)
        elif obj.object_type == "record":
            rec = _make_rec(obj)
            od.add_object(rec)
        elif obj.object_type == "array":
            arr = _make_arr(obj, node_ids)
            od.add_object(arr)


def _add_tpdo_data(od: ObjectDictionary, config: CardConfig) -> None:
    """Add tpdo objects to OD."""

    tpdos = config.tpdos

    for tpdo in tpdos:
        od.device_information.nr_of_TXPDO += 1

        comm_index = TPDO_COMM_START + tpdo.num - 1
        map_index = TPDO_PARA_START + tpdo.num - 1
        comm_rec = canopen.objectdictionary.Record(
            f"tpdo_{tpdo.num}_communication_parameters", comm_index
        )
        map_rec = canopen.objectdictionary.Record(f"tpdo_{tpdo.num}_mapping_parameters", map_index)
        od.add_object(map_rec)
        od.add_object(comm_rec)

        # index 0 for mapping index
        var0 = canopen.objectdictionary.Variable("highest_index_supported", map_index, 0x0)
        var0.access_type = "const"
        var0.data_type = canopen.objectdictionary.UNSIGNED8
        map_rec.add_member(var0)

        for t_field in tpdo.fields:
            subindex = tpdo.fields.index(t_field) + 1
            var = canopen.objectdictionary.Variable(
                f"mapping_object_{subindex}", map_index, subindex
            )
            var.access_type = "const"
            var.data_type = canopen.objectdictionary.UNSIGNED32
            if len(t_field) == 1:
                mapped_obj = od[t_field[0]]
            elif len(t_field) == 2:
                mapped_obj = od[t_field[0]][t_field[1]]
            else:
                raise ValueError("tpdo field must be a 1 or 2 values")
            mapped_subindex = mapped_obj.subindex
            value = mapped_obj.index << 16
            value += mapped_subindex << 8
            value += OD_DATA_TYPES[mapped_obj.data_type].size
            var.default = value
            map_rec.add_member(var)

        var0.default = len(map_rec) - 1

        # index 0 for comms index
        var0 = canopen.objectdictionary.Variable("highest_index_supported", comm_index, 0x0)
        var0.access_type = "const"
        var0.data_type = canopen.objectdictionary.UNSIGNED8
        var0.default = 0x6
        comm_rec.add_member(var0)

        var = canopen.objectdictionary.Variable("cob_id", comm_index, 0x1)
        var.access_type = "const"
        var.data_type = canopen.objectdictionary.UNSIGNED32
        node_id = od.node_id
        if od.device_information.product_name == "gps" and tpdo.num == 16:
            # time sync TPDO from GPS uses C3 TPDO 1
            node_id = 0x1
            tpdo.num = 1
        var.default = node_id + (((tpdo.num - 1) % 4) * 0x100) + ((tpdo.num - 1) // 4) + 0x180
        if tpdo.rtr:
            var.default |= 1 << 30  # rtr bit, 1 for no RTR allowed
        comm_rec.add_member(var)

        var = canopen.objectdictionary.Variable("transmission_type", comm_index, 0x2)
        var.access_type = "const"
        var.data_type = canopen.objectdictionary.UNSIGNED8
        if tpdo.transmission_type == "sync":
            var.default = tpdo.sync
        else:
            var.default = 254  # event driven
        comm_rec.add_member(var)

        var = canopen.objectdictionary.Variable("inhibit_time", comm_index, 0x3)
        var.access_type = "const"
        var.data_type = canopen.objectdictionary.UNSIGNED16
        var.default = tpdo.inhibit_time_ms
        comm_rec.add_member(var)

        var = canopen.objectdictionary.Variable("event_timer", comm_index, 0x5)
        var.access_type = "rw"
        var.data_type = canopen.objectdictionary.UNSIGNED16
        var.default = tpdo.event_timer_ms
        comm_rec.add_member(var)

        var = canopen.objectdictionary.Variable("sync_start_value", comm_index, 0x6)
        var.access_type = "const"
        var.data_type = canopen.objectdictionary.UNSIGNED8
        var.default = tpdo.sync_start_value
        comm_rec.add_member(var)


def _add_rpdo_data(
    tpdo_num: int,
    rpdo_node_od: ObjectDictionary,
    tpdo_node_od: ObjectDictionary,
    tpdo_node_name: str,
) -> None:
    tpdo_comm_index = TPDO_COMM_START + tpdo_num - 1
    tpdo_mapping_index = TPDO_PARA_START + tpdo_num - 1

    time_sync_tpdo = tpdo_node_od[tpdo_comm_index]["cob_id"].default == 0x181
    if time_sync_tpdo:
        rpdo_mapped_index = 0x2010
        rpdo_mapped_rec = rpdo_node_od[rpdo_mapped_index]
        rpdo_mapped_subindex = 0
    else:
        rpdo_mapped_index = 0x5000 + tpdo_node_od.node_id
        if rpdo_mapped_index not in rpdo_node_od:
            rpdo_mapped_rec = canopen.objectdictionary.Record(tpdo_node_name, rpdo_mapped_index)
            rpdo_mapped_rec.description = f"{tpdo_node_name} tpdo mapped data"
            rpdo_node_od.add_object(rpdo_mapped_rec)

            # index 0 for node data index
            var = canopen.objectdictionary.Variable(
                "highest_index_supported", rpdo_mapped_index, 0x0
            )
            var.access_type = "const"
            var.data_type = canopen.objectdictionary.UNSIGNED8
            var.default = 0
            rpdo_mapped_rec.add_member(var)
        else:
            rpdo_mapped_rec = rpdo_node_od[rpdo_mapped_index]

    rpdo_node_od.device_information.nr_of_RXPDO += 1
    rpdo_num = rpdo_node_od.device_information.nr_of_RXPDO

    rpdo_comm_index = RPDO_COMM_START + rpdo_num - 1
    rpdo_comm_rec = canopen.objectdictionary.Record(
        f"rpdo_{rpdo_num}_communication_parameters", rpdo_comm_index
    )
    rpdo_node_od.add_object(rpdo_comm_rec)

    var = canopen.objectdictionary.Variable("cob_id", rpdo_comm_index, 0x1)
    var.access_type = "const"
    var.data_type = canopen.objectdictionary.UNSIGNED32
    var.default = tpdo_node_od[tpdo_comm_index][0x1].default  # get value from TPDO def
    rpdo_comm_rec.add_member(var)

    var = canopen.objectdictionary.Variable("transmission_type", rpdo_comm_index, 0x2)
    var.access_type = "const"
    var.data_type = canopen.objectdictionary.UNSIGNED8
    var.default = 254
    rpdo_comm_rec.add_member(var)

    var = canopen.objectdictionary.Variable("event_timer", rpdo_comm_index, 0x5)
    var.access_type = "const"
    var.data_type = canopen.objectdictionary.UNSIGNED16
    var.default = 0
    rpdo_comm_rec.add_member(var)

    # index 0 for comms index
    var = canopen.objectdictionary.Variable("highest_index_supported", rpdo_comm_index, 0x0)
    var.access_type = "const"
    var.data_type = canopen.objectdictionary.UNSIGNED8
    var.default = sorted(list(rpdo_comm_rec.subindices))[-1]  # no subindex 3 or 4
    rpdo_comm_rec.add_member(var)

    rpdo_mapping_index = RPDO_PARA_START + rpdo_num - 1
    rpdo_mapping_rec = canopen.objectdictionary.Record(
        f"rpdo_{rpdo_num}_mapping_parameters", rpdo_mapping_index
    )
    rpdo_node_od.add_object(rpdo_mapping_rec)

    # index 0 for map index
    var = canopen.objectdictionary.Variable("highest_index_supported", rpdo_mapping_index, 0x0)
    var.access_type = "const"
    var.data_type = canopen.objectdictionary.UNSIGNED8
    var.default = 0
    rpdo_mapping_rec.add_member(var)

    for j in range(len(tpdo_node_od[tpdo_mapping_index])):
        if j == 0:
            continue  # skip

        tpdo_mapping_obj = tpdo_node_od[tpdo_mapping_index][j]

        # master node data
        if not time_sync_tpdo:
            rpdo_mapped_subindex = rpdo_mapped_rec[0].default + 1
            tpdo_mapped_index = (tpdo_mapping_obj.default >> 16) & 0xFFFF
            tpdo_mapped_subindex = (tpdo_mapping_obj.default >> 8) & 0xFF
            if isinstance(tpdo_node_od[tpdo_mapped_index], canopen.objectdictionary.Variable):
                tpdo_mapped_obj = tpdo_node_od[tpdo_mapped_index]
                name = tpdo_mapped_obj.name
            else:
                tpdo_mapped_obj = tpdo_node_od[tpdo_mapped_index][tpdo_mapped_subindex]
                name = tpdo_node_od[tpdo_mapped_index].name + "_" + tpdo_mapped_obj.name
            var = canopen.objectdictionary.Variable(name, rpdo_mapped_index, rpdo_mapped_subindex)
            var.description = tpdo_mapped_obj.description
            var.access_type = "rw"
            var.data_type = tpdo_mapped_obj.data_type
            var.default = tpdo_mapped_obj.default
            var.unit = tpdo_mapped_obj.unit
            var.factor = tpdo_mapped_obj.factor
            var.bit_definitions = deepcopy(tpdo_mapped_obj.bit_definitions)
            var.value_descriptions = deepcopy(tpdo_mapped_obj.value_descriptions)
            var.max = tpdo_mapped_obj.max
            var.min = tpdo_mapped_obj.min
            var.pdo_mappable = True
            rpdo_mapped_rec.add_member(var)

        # master node mapping obj
        rpdo_mapping_subindex = rpdo_mapping_rec[0].default + 1
        var = canopen.objectdictionary.Variable(
            f"mapping_object_{rpdo_mapping_subindex}",
            rpdo_mapping_index,
            rpdo_mapping_subindex,
        )
        var.access_type = "const"
        var.data_type = canopen.objectdictionary.UNSIGNED32
        value = rpdo_mapped_index << 16
        value += rpdo_mapped_subindex << 8
        if rpdo_mapped_subindex == 0:
            rpdo_mapped_obj = rpdo_node_od[rpdo_mapped_index]
        else:
            rpdo_mapped_obj = rpdo_node_od[rpdo_mapped_index][rpdo_mapped_subindex]
        value += OD_DATA_TYPES[rpdo_mapped_obj.data_type].size
        var.default = value
        rpdo_mapping_rec.add_member(var)

        # update these
        if not time_sync_tpdo:
            rpdo_mapped_rec[0].default += 1
        rpdo_mapping_rec[0].default += 1


def _add_node_rpdo_data(
    config: CardConfig, od: ObjectDictionary, od_db: dict[str, ObjectDictionary]
) -> None:
    """Add all configured RPDO object to OD based off of TPDO objects from another OD."""

    for rpdo in config.rpdos:
        _add_rpdo_data(rpdo.tpdo_num, od, od_db[rpdo.card], rpdo.card)


def _add_all_rpdo_data(
    master_node_od: ObjectDictionary,
    node_od: ObjectDictionary,
    node_name: str,
) -> None:
    """Add all RPDO object to OD based off of TPDO objects from another OD."""

    if not node_od.device_information.nr_of_TXPDO:
        return  # no TPDOs

    for i in range(1, 17):
        if TPDO_COMM_START + i - 1 not in node_od:
            continue

        _add_rpdo_data(i, master_node_od, node_od, node_name)


def _load_std_objs(
    file_path: abc.Traversable, node_ids: dict[str, int]
) -> dict[str, Union[Variable, Record, Array]]:
    """Load the standard objects."""

    with file_path.open() as f:
        std_objs_raw = load(f, Loader=CLoader)

    std_objs = {}
    for obj_raw in std_objs_raw:
        obj = from_dict(data_class=IndexObject, data=obj_raw)
        if obj.object_type == "variable":
            std_objs[obj.name] = _make_var(obj, obj.index)
        elif obj.object_type == "record":
            std_objs[obj.name] = _make_rec(obj)
        elif obj.object_type == "array":
            std_objs[obj.name] = _make_arr(obj, node_ids)
    return std_objs


def overlay_configs(card_config: CardConfig, overlay_config: CardConfig) -> None:
    """deal with overlays"""

    # overlay object
    for obj in overlay_config.objects:
        overlayed = False
        for obj2 in card_config.objects:
            if obj.index != obj2.index:
                continue

            obj2.name = obj.name
            if obj.object_type == "variable":
                obj2.data_type = obj.data_type
                obj2.access_type = obj.access_type
                obj2.high_limit = obj.high_limit
                obj2.low_limit = obj.low_limit
            else:
                for sub_obj in obj.subindexes:
                    sub_overlayed = False
                    for sub_obj2 in obj2.subindexes:
                        if sub_obj.subindex == sub_obj2.subindex:
                            sub_obj2.name = sub_obj.name
                            sub_obj2.data_type = sub_obj.data_type
                            sub_obj2.access_type = sub_obj.access_type
                            sub_obj2.high_limit = sub_obj.high_limit
                            sub_obj2.low_limit = sub_obj.low_limit
                            overlayed = True
                            sub_overlayed = True
                            break  # obj was found, search for next one
                    if not sub_overlayed:  # add it
                        obj2.subindexes.append(deepcopy(sub_obj))
            overlayed = True
            break  # obj was found, search for next one
        if not overlayed:  # add it
            card_config.objects.append(deepcopy(obj))

    # overlay tpdos
    for overlay_tpdo in overlay_config.tpdos:
        overlayed = False
        for card_tpdo in card_config.tpdos:
            if card_tpdo.num == card_tpdo.num:
                card_tpdo.fields = overlay_tpdo.fields
                card_tpdo.event_timer_ms = overlay_tpdo.event_timer_ms
                card_tpdo.inhibit_time_ms = overlay_tpdo.inhibit_time_ms
                card_tpdo.sync = overlay_tpdo.sync
                overlayed = True
                break
        if not overlayed:  # add it
            card_config.tpdos.append(deepcopy(overlay_tpdo))

    # overlay rpdos
    for overlay_rpdo in overlay_config.rpdos:
        overlayed = False
        for card_rpdo in card_config.rpdos:
            if card_rpdo.num == card_rpdo.num:
                card_rpdo.card = overlay_rpdo.card
                card_rpdo.tpdo_num = overlay_rpdo.tpdo_num
                overlayed = True
                break
        if not overlayed:  # add it
            card_config.rpdos.append(deepcopy(overlay_rpdo))


def _load_configs(config_paths: ConfigPaths) -> dict[str, CardConfig]:
    """Generate all ODs for a OreSat mission."""

    configs: dict[str, CardConfig] = {}

    for name, paths in config_paths.items():
        if paths is None:
            continue

        with resources.as_file(paths[0]) as path:
            card_config = CardConfig.from_yaml(path)

        with resources.as_file(paths[1]) as path:
            common_config = CardConfig.from_yaml(path)

        conf = CardConfig()
        conf.std_objects = list(set(common_config.std_objects + card_config.std_objects))
        conf.objects = common_config.objects + card_config.objects
        conf.rpdos = common_config.rpdos + card_config.rpdos
        if name == "c3":
            conf.fram = card_config.fram
            conf.tpdos = card_config.tpdos
        else:
            conf.tpdos = common_config.tpdos + card_config.tpdos

        if len(paths) > 2:
            with resources.as_file(paths[2]) as path:
                overlay_config = CardConfig.from_yaml(path)
            # because conf is cached by CardConfig, if multiple missions are loaded, the cached
            # version should not be modified because the changes will persist to later loaded
            # missions.
            conf = deepcopy(conf)
            overlay_configs(conf, overlay_config)

        configs[name] = conf

    return configs


def _gen_od_db(
    mission: Mission,
    cards: dict[str, Card],
    beacon_def: BeaconConfig,
    configs: dict[str, CardConfig],
) -> dict[str, ObjectDictionary]:
    od_db = {}
    node_ids = {name: cards[name].node_id for name in configs}
    node_ids["c3"] = 0x1

    std_objs = _load_std_objs(STD_OBJS_FILE_NAME, node_ids)

    # make od with common and card objects and tpdos
    for name, config in configs.items():
        od = canopen.ObjectDictionary()
        od.bitrate = 1_000_000  # bps
        od.node_id = cards[name].node_id
        od.device_information.allowed_baudrates = set([1000])
        od.device_information.vendor_name = "PSAS"
        od.device_information.vendor_number = 0
        od.device_information.product_name = cards[name].nice_name
        od.device_information.product_number = 0
        od.device_information.revision_number = 0
        od.device_information.order_code = 0
        od.device_information.simple_boot_up_master = False
        od.device_information.simple_boot_up_slave = False
        od.device_information.granularity = 8
        od.device_information.dynamic_channels_supported = False
        od.device_information.group_messaging = False
        od.device_information.nr_of_RXPDO = 0
        od.device_information.nr_of_TXPDO = 0
        od.device_information.LSS_supported = False

        # add common and card records
        _add_objects(od, config.objects, node_ids)

        # add any standard objects
        for obj_name in config.std_objects:
            od[std_objs[obj_name].index] = deepcopy(std_objs[obj_name])
            if obj_name == "cob_id_emergency_message":
                od["cob_id_emergency_message"].default = 0x80 + cards[name].node_id

        # add TPDSs
        _add_tpdo_data(od, config)

        # set specific obj defaults
        od["versions"]["configs_version"].default = __version__
        od["satellite_id"].default = mission.id
        for sat in Mission:
            od["satellite_id"].value_descriptions[sat.id] = sat.name.lower()
        if name == "c3":
            od["beacon"]["revision"].default = beacon_def.revision
            od["beacon"]["dest_callsign"].default = beacon_def.ax25.dest_callsign
            od["beacon"]["dest_ssid"].default = beacon_def.ax25.dest_ssid
            od["beacon"]["src_callsign"].default = beacon_def.ax25.src_callsign
            od["beacon"]["src_ssid"].default = beacon_def.ax25.src_ssid
            od["beacon"]["control"].default = beacon_def.ax25.control
            od["beacon"]["command"].default = beacon_def.ax25.command
            od["beacon"]["response"].default = beacon_def.ax25.response
            od["beacon"]["pid"].default = beacon_def.ax25.pid
            od["flight_mode"].access_type = "ro"

        od_db[name] = od

    # add all RPDOs
    for name in configs:
        if name == "c3":
            continue
        _add_all_rpdo_data(od_db["c3"], od_db[name], name)
        _add_node_rpdo_data(configs[name], od_db[name], od_db)

    # set all object values to its default value
    for od in od_db.values():
        for index in od:
            if not isinstance(od[index], canopen.objectdictionary.Variable):
                for subindex in od[index]:
                    od[index][subindex].value = od[index][subindex].default
            else:
                od[index].value = od[index].default

    return od_db


def _gen_c3_fram_defs(c3_od: ObjectDictionary, config: CardConfig) -> list[Variable]:
    """Get the list of objects in saved to fram."""

    fram_objs = []

    for fields in config.fram:
        obj = None
        if len(fields) == 1:
            obj = c3_od[fields[0]]
        elif len(fields) == 2:
            obj = c3_od[fields[0]][fields[1]]
        if obj is not None:
            fram_objs.append(obj)

    return fram_objs


def _gen_c3_beacon_defs(c3_od: ObjectDictionary, beacon_def: BeaconConfig) -> list[Variable]:
    """Get the list of objects in the beacon from OD."""

    beacon_objs = []

    for fields in beacon_def.fields:
        obj = None
        if len(fields) == 1:
            obj = c3_od[fields[0]]
        elif len(fields) == 2:
            obj = c3_od[fields[0]][fields[1]]
        if obj is not None:
            beacon_objs.append(obj)

    return beacon_objs


<<<<<<< HEAD
def _gen_fw_base_od(mission: Consts) -> canopen.ObjectDictionary:
=======
def _gen_fw_base_od(mission: Mission, config_path: str) -> canopen.ObjectDictionary:
>>>>>>> c0c0ec29
    """Generate all ODs for a OreSat mission."""

    od = canopen.ObjectDictionary()
    od.bitrate = 1_000_000  # bps
    od.node_id = 0x7C
    od.device_information.allowed_baudrates = set([1000])  # kpbs
    od.device_information.vendor_name = "PSAS"
    od.device_information.vendor_number = 0
    od.device_information.product_name = "Firmware Base"
    od.device_information.product_number = 0
    od.device_information.revision_number = 0
    od.device_information.order_code = 0
    od.device_information.simple_boot_up_master = False
    od.device_information.simple_boot_up_slave = False
    od.device_information.granularity = 8
    od.device_information.dynamic_channels_supported = False
    od.device_information.group_messaging = False
    od.device_information.nr_of_RXPDO = 0
    od.device_information.nr_of_TXPDO = 0
    od.device_information.LSS_supported = False

    config = CardConfig.from_yaml(mission.paths.FW_COMMON_CONFIG_PATH)

    _add_objects(od, config.objects, {})

    std_objs = _load_std_objs(STD_OBJS_FILE_NAME, {})
    for name in config.std_objects:
        od[std_objs[name].index] = deepcopy(std_objs[name])
        if name == "cob_id_emergency_message":
            od["cob_id_emergency_message"].default = 0x80 + od.node_id

    # add TPDSs
    _add_tpdo_data(od, config)

    # set specific obj defaults
    od["versions"]["configs_version"].default = __version__
    od["satellite_id"].default = mission.id

    return od<|MERGE_RESOLUTION|>--- conflicted
+++ resolved
@@ -712,11 +712,7 @@
     return beacon_objs
 
 
-<<<<<<< HEAD
-def _gen_fw_base_od(mission: Consts) -> canopen.ObjectDictionary:
-=======
-def _gen_fw_base_od(mission: Mission, config_path: str) -> canopen.ObjectDictionary:
->>>>>>> c0c0ec29
+def _gen_fw_base_od(mission: Mission) -> canopen.ObjectDictionary:
     """Generate all ODs for a OreSat mission."""
 
     od = canopen.ObjectDictionary()
