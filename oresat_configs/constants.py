"""
OreSat OD constants

Seperate from __init__.py to avoid cirular imports.
"""

from __future__ import annotations

from dataclasses import dataclass
<<<<<<< HEAD
from enum import Enum, IntEnum, unique
from types import ModuleType
=======
from enum import Enum, unique
>>>>>>> c0c0ec29

from . import oresat0, oresat0_5, oresat1

__all__ = [
    "__version__",
    "MissionConsts",
    "Mission",
]

try:
    from ._version import version as __version__  # type: ignore
except ImportError:
    __version__ = "0.0.0"  # package is not installed


<<<<<<< HEAD
@dataclass(frozen=True)
class Mission:
=======
@dataclass
class MissionConsts:
>>>>>>> c0c0ec29
    """A specific set of constants associated with an OreSat Mission"""

    id: int
    arg: str
    paths: ModuleType


@unique
class Mission(MissionConsts, Enum):
    """Each OreSat Mission and constant configuration data associated with them"""

    ORESAT0 = 1, "0", oresat0
    ORESAT0_5 = 2, "0.5", oresat0_5
    ORESAT1 = 3, "1", oresat1

    def __str__(self) -> str:
        return "OreSat" + self.arg

    def filename(self) -> str:
        """Returns a string safe to use in filenames and other restricted settings.

        All lower case, dots replaced with underscores.
        """
        return str(self).lower().replace(".", "_")

    @classmethod
    def default(cls) -> Mission:
        """Returns the currently active mission"""
        return cls.ORESAT0_5

    @classmethod
    def from_string(cls, val: str) -> Mission:
        """Fetches the Mission associated with an appropriate string

        Appropriate strings are the arg (0, 0.5, ...), optionally prefixed with
        OreSat or oresat
        """
        arg = val.lower().removeprefix("oresat")
        for m in cls:
            if m.arg == arg:
                return m
        raise ValueError(f"invalid oresat mission: {val}")

    @classmethod
    def from_id(cls, val: int) -> Mission:
        """Fetches the Mission associated with an appropriate ID

        Appropriate IDs are integers 1, 2, ... that corespond to the specific
        mission. Note that these are not the number in the Satellite name.
        """
        for m in cls:
            if m.id == val:
                return m
        raise ValueError(f"invalid oresat mission ID: {val}")<|MERGE_RESOLUTION|>--- conflicted
+++ resolved
@@ -7,12 +7,8 @@
 from __future__ import annotations
 
 from dataclasses import dataclass
-<<<<<<< HEAD
-from enum import Enum, IntEnum, unique
+from enum import Enum, unique
 from types import ModuleType
-=======
-from enum import Enum, unique
->>>>>>> c0c0ec29
 
 from . import oresat0, oresat0_5, oresat1
 
@@ -28,13 +24,8 @@
     __version__ = "0.0.0"  # package is not installed
 
 
-<<<<<<< HEAD
 @dataclass(frozen=True)
-class Mission:
-=======
-@dataclass
 class MissionConsts:
->>>>>>> c0c0ec29
     """A specific set of constants associated with an OreSat Mission"""
 
     id: int
