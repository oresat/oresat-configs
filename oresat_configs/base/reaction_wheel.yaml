objects:
  - index: 0x4000
    name:  ctrl_stat
    description: reaction wheel controller status
    object_type: record
    subindexes:
      - subindex: 0x1
        name: current_state
        data_type: uint8
        description: controller state
        access_type: ro

      - subindex: 0x2
        name: procedure_result
        data_type: uint8
        description: last state return code
        access_type: ro

      - subindex: 0x3
        name: errors
        data_type: uint32
        description: system error bitmask
        access_type: ro

  - index: 0x4001
    name: motor
    description: reaction wheel motor vel/current
    object_type: record
    subindexes:
      - subindex: 0x1
        name: velocity
        data_type: float32
        description: motor velocity
        access_type: ro
        unit: rev/s

      - subindex: 0x2
        name: current
        data_type: float32
        description: motor current
        access_type: ro
        unit: A

  - index: 0x4002
    name: bus
    description: reaction wheel DC bus voltage/current
    object_type: record
    subindexes:
      - subindex: 0x1
        name: voltage
        data_type: float32
        description: bus voltage
        access_type: ro
        unit: V

      - subindex: 0x2
        name: current
        data_type: float32
        description: bus current
        access_type: ro
        unit: A

  - index: 0x4003
    name: temperature
    description: reaction wheel controller temperatures
    object_type: record
    subindexes:
      - subindex: 0x1
        name: sensor_1
        data_type: int16
        description: temperature sensor 1 temp
        access_type: ro
        unit: C
<<<<<<< HEAD
=======
        scale_factor: 0.01
>>>>>>> 83742fb0

      - subindex: 0x2
        name: sensor_2
        data_type: int16
        description: temperature sensor 2 temp
        access_type: ro
        unit: C
<<<<<<< HEAD
=======
        scale_factor: 0.01
>>>>>>> 83742fb0

      - subindex: 0x3
        name: sensor_3
        data_type: int16
        description: temperature sensor 3 temp
        access_type: ro
        unit: C
<<<<<<< HEAD

=======
        scale_factor: 0.01
>>>>>>> 83742fb0

  - index: 0x4004
    name: requested
    description: reaction wheel requested state
    object_type: record
    subindexes:
      - subindex: 0x1
        name: state
        data_type: uint8
        description: requested state
        access_type: rw

  - index: 0x4005
    name: signals
    description: reaction wheel setpoints
    object_type: record
    subindexes:
      - subindex: 0x1
        name: setpoint
        data_type: float32
        description: setpoint 1
        access_type: rw

      - subindex: 0x2
        name: reserved_feedforward
        data_type: float32
        description: setpoint 2 (e.g. feedforward)
        access_type: rw

  - index: 0x4006
    name: reserved
    description: reaction wheel config params - reserved
    object_type: record
    subindexes:
      - subindex: 0x1
        name: subindex_1
        data_type: float32
        description: reserved 1
        access_type: rw

      - subindex: 0x2
        name: subindex_2
        data_type: float32
        description: reserved 2
        access_type: rw

  - index: 0x4007
    name: reboot
    description: reaction wheel reboot request
    object_type: record
    subindexes:
      - subindex: 0x1
        name: request
        data_type: uint8
        description: write 1 to reboot
        access_type: rw

tpdos:
  - num: 1
    fields: 
      - [ctrl_stat, current_state]
      - [ctrl_stat, procedure_result]
      - [ctrl_stat, errors]
    event_timer_ms: 100

  - num: 2
    fields: 
      - [motor, velocity]
      - [motor, current]
    event_timer_ms: 100

  - num: 3
    fields: 
      - [bus, voltage]
      - [bus, current]
    event_timer_ms: 100
      
  - num: 4
    fields: 
      - [temperature, sensor_1]
      - [temperature, sensor_2]
      - [temperature, sensor_3]
    event_timer_ms: 100<|MERGE_RESOLUTION|>--- conflicted
+++ resolved
@@ -71,10 +71,7 @@
         description: temperature sensor 1 temp
         access_type: ro
         unit: C
-<<<<<<< HEAD
-=======
         scale_factor: 0.01
->>>>>>> 83742fb0
 
       - subindex: 0x2
         name: sensor_2
@@ -82,10 +79,7 @@
         description: temperature sensor 2 temp
         access_type: ro
         unit: C
-<<<<<<< HEAD
-=======
         scale_factor: 0.01
->>>>>>> 83742fb0
 
       - subindex: 0x3
         name: sensor_3
@@ -93,11 +87,7 @@
         description: temperature sensor 3 temp
         access_type: ro
         unit: C
-<<<<<<< HEAD
-
-=======
         scale_factor: 0.01
->>>>>>> 83742fb0
 
   - index: 0x4004
     name: requested
